use crate::components::{
    Instance, InstanceOf, InstanceRange, Instances, Model, ModelUrl, PendingModel,
};
use crate::resources::{
    BindGroupLayouts, Camera, CompositeBindGroup, Device, IndexBuffer, InstanceBuffer,
    IntermediateColorFramebuffer, IntermediateDepthFramebuffer, LinearSampler, MainBindGroup,
    ModelUrls, NewIblTextures, Pipelines, Queue, SkyboxUniformBindGroup, SkyboxUniformBuffer,
    SurfaceFrameView, UniformBuffer, VertexBuffers,
};
use bevy_ecs::prelude::{Added, Commands, Entity, NonSend, Query, Res, ResMut};
use renderer_core::utils::{Setter, Swappable};
use renderer_core::{
    arc_swap::ArcSwap, assets::textures, bytemuck, create_main_bind_group,
    crevice::std140::AsStd140, ibl::IblTextures, shared_structs, spawn, Texture,
};
use std::sync::Arc;

pub(crate) mod rendering;

pub(crate) fn create_bind_group_layouts_and_pipelines(
    device: Res<Device>,
    pipeline_options: Res<renderer_core::PipelineOptions>,
    mut commands: Commands,
) {
    let device = &device.0;

    let bind_group_layouts = renderer_core::BindGroupLayouts::new(device, &pipeline_options);

    let pipelines = renderer_core::Pipelines::new(device, &bind_group_layouts, &pipeline_options);

    commands.insert_resource(BindGroupLayouts(Arc::new(bind_group_layouts)));
    commands.insert_resource(Pipelines(Arc::new(pipelines)));
    commands.insert_resource(IntermediateColorFramebuffer(None));
    commands.insert_resource(IntermediateDepthFramebuffer(None));
    commands.insert_resource(CompositeBindGroup(None));
}

pub(crate) fn clear_instance_buffers(
    mut instance_buffer: ResMut<InstanceBuffer>,
    mut query: Query<&mut Instances>,
) {
    instance_buffer.0.clear();

    query.for_each_mut(|mut instances| instances.0.clear());
}

// Here would be a good place to do culling.
pub(crate) fn push_entity_instances(
    mut instance_query: Query<(&InstanceOf, &Instance)>,
    mut model_query: Query<&mut Instances>,
) {
    instance_query.for_each_mut(|(instance_of, instance)| {
        match model_query.get_mut(instance_of.0) {
            Ok(mut instances) => {
                instances.0.push(instance.0);
            }
            Err(error) => {
                log::warn!("Got an error when pushing an instance: {}", error);
            }
        }
    })
}

pub(crate) fn upload_instances(
    device: Res<Device>,
    queue: Res<Queue>,
    mut instance_buffer: ResMut<InstanceBuffer>,
    mut query: Query<(&Instances, &mut InstanceRange)>,
) {
    let mut command_encoder = device
        .0
        .create_command_encoder(&wgpu::CommandEncoderDescriptor {
            label: Some("command encoder"),
        });

    query.for_each_mut(|(instances, mut instance_range)| {
        instance_range.0 =
            instance_buffer
                .0
                .push(&instances.0, &device.0, &queue.0, &mut command_encoder);
    });

    queue.0.submit(std::iter::once(command_encoder.finish()));
}

pub(crate) fn allocate_bind_groups(
    device: Res<Device>,
    queue: Res<Queue>,
    pipelines: Res<Pipelines>,
    bind_group_layouts: Res<BindGroupLayouts>,
    texture_settings: Res<textures::Settings>,
    mut commands: Commands,
) {
    let device = &device.0;
    let queue = &queue.0;
    let pipelines = &pipelines.0;
    let bind_group_layouts = &bind_group_layouts.0;

    let ibl_textures = Arc::new(IblTextures {
        ggx_lut: ArcSwap::from(Arc::new(Texture::new(device.create_texture(
            &wgpu::TextureDescriptor {
                label: Some("dummy IBL LUT"),
                size: wgpu::Extent3d {
                    width: 1,
                    height: 1,
                    depth_or_array_layers: 1,
                },
                sample_count: 1,
                mip_level_count: 1,
                dimension: wgpu::TextureDimension::D2,
                usage: wgpu::TextureUsages::TEXTURE_BINDING,
                format: wgpu::TextureFormat::Rgba16Float,
            },
        )))),
        diffuse_cubemap: ArcSwap::from(Arc::new(Texture::new_cubemap(device.create_texture(
            &wgpu::TextureDescriptor {
                label: Some("dummy diffuse cubemap"),
                size: wgpu::Extent3d {
                    width: 1,
                    height: 1,
                    depth_or_array_layers: 6,
                },
                sample_count: 1,
                mip_level_count: 1,
                dimension: wgpu::TextureDimension::D2,
                usage: wgpu::TextureUsages::TEXTURE_BINDING,
                format: wgpu::TextureFormat::Rgba16Float,
            },
        )))),
        specular_cubemap: ArcSwap::from(Arc::new(Texture::new_cubemap(device.create_texture(
            &wgpu::TextureDescriptor {
                label: Some("dummy specular cubemap"),
                size: wgpu::Extent3d {
                    width: 1,
                    height: 1,
                    depth_or_array_layers: 6,
                },
                sample_count: 1,
                mip_level_count: 1,
                dimension: wgpu::TextureDimension::D2,
                usage: wgpu::TextureUsages::TEXTURE_BINDING,
                format: wgpu::TextureFormat::Rgba16Float,
            },
        )))),
    });

    let uniform_buffer = Arc::new(device.create_buffer(&wgpu::BufferDescriptor {
        label: Some("uniform buffer"),
        size: std::mem::size_of::<<shared_structs::Uniforms as AsStd140>::Output>() as u64,
        usage: wgpu::BufferUsages::COPY_DST | wgpu::BufferUsages::UNIFORM,
        mapped_at_creation: false,
    }));

    let linear_sampler = Arc::new(device.create_sampler(&wgpu::SamplerDescriptor {
        address_mode_u: wgpu::AddressMode::Repeat,
        address_mode_v: wgpu::AddressMode::Repeat,
        mag_filter: wgpu::FilterMode::Linear,
        min_filter: wgpu::FilterMode::Linear,
        mipmap_filter: wgpu::FilterMode::Linear,
        anisotropy_clamp: Some(std::num::NonZeroU8::new(16).unwrap()), //performance_settings.anisotropy_clamp(),
        ..Default::default()
    }));

    let skybox_uniform_buffer = device.create_buffer(&wgpu::BufferDescriptor {
        label: Some("skybox uniform buffer"),
        size: std::mem::size_of::<<shared_structs::SkyboxUniforms as AsStd140>::Output>() as u64,
        usage: wgpu::BufferUsages::COPY_DST | wgpu::BufferUsages::UNIFORM,
        mapped_at_creation: false,
    });

    let skybox_uniform_bind_group = device.create_bind_group(&wgpu::BindGroupDescriptor {
        label: Some("skybox uniform bind group"),
        layout: &bind_group_layouts.skybox,
        entries: &[wgpu::BindGroupEntry {
            binding: 0,
            resource: skybox_uniform_buffer.as_entire_binding(),
        }],
    });

    let main_bind_group = Swappable::new(create_main_bind_group(
        device,
        &ibl_textures,
        &uniform_buffer,
        &linear_sampler,
        bind_group_layouts,
    ));

    let main_bind_group_setter = main_bind_group.setter.clone();

    commands.insert_resource(UniformBuffer(uniform_buffer.clone()));
    commands.insert_resource(MainBindGroup(main_bind_group));
    commands.insert_resource(LinearSampler(linear_sampler.clone()));
    commands.insert_resource(ibl_textures.clone());

    commands.insert_resource(SkyboxUniformBuffer(skybox_uniform_buffer));
    commands.insert_resource(SkyboxUniformBindGroup(skybox_uniform_bind_group));

    let textures_context = renderer_core::assets::textures::Context {
        device: device.clone(),
        queue: queue.clone(),
        http_client: super::DummyHttpClient::default(),
        bind_group_layouts: bind_group_layouts.clone(),
        pipelines: pipelines.clone(),
        settings: texture_settings.clone(),
    };

    spawn(async move {
        use renderer_core::assets::HttpClient;

        let lut_url = url::Url::parse("https://raw.githubusercontent.com/KhronosGroup/glTF-Sample-Viewer/master/assets/images/lut_ggx.png").unwrap();

        // This results in only the skybox being rendered:
        //let bytes = &include_bytes!("../../lut_ggx.png")[..];
        let bytes = textures_context
            .http_client
            .fetch_bytes(&lut_url, None)
            .await
            .unwrap();

        let result = renderer_core::assets::textures::load_image_crate_image(
            &bytes[..],
            false,
            false,
            &textures_context,
        );

        match result {
            Ok(lut_texture) => {
                ibl_textures.ggx_lut.store(lut_texture);

                main_bind_group_setter.set(create_main_bind_group(
                    &textures_context.device,
                    &ibl_textures,
                    &uniform_buffer,
                    &linear_sampler,
                    &textures_context.bind_group_layouts,
                ));
            }
            Err(error) => {
                log::error!("Got an error while trying to load {}: {}", lut_url, error);
            }
        }
    });

    let index_buffer = Arc::new(parking_lot::Mutex::new(renderer_core::IndexBuffer::new(
        1024, device,
    )));

    let vertex_buffers = Arc::new(parking_lot::Mutex::new(renderer_core::VertexBuffers::new(
        1024, device,
    )));

    let instance_buffer = renderer_core::InstanceBuffer::new(
        1,
        device,
        wgpu::BufferUsages::VERTEX,
        "instance buffer",
    );

    commands.insert_resource(IndexBuffer(index_buffer));
    commands.insert_resource(VertexBuffers(vertex_buffers));
    commands.insert_resource(InstanceBuffer(instance_buffer));
}

pub(crate) fn update_ibl_textures(
    device: Res<Device>,
    queue: Res<Queue>,
    pipelines: Res<Pipelines>,
    bind_group_layouts: Res<BindGroupLayouts>,
    texture_settings: Res<textures::Settings>,
    mut new_ibl_textures: ResMut<NewIblTextures>,
    ibl_textures: Res<Arc<IblTextures>>,
    linear_sampler: Res<LinearSampler>,
    main_bind_group: Res<MainBindGroup>,
    uniform_buffer: Res<UniformBuffer>,
) {
    let new_ibl_textures = match new_ibl_textures.0.take() {
        Some(new_ibl_textures) => new_ibl_textures,
        None => return,
    };

    let main_bind_group_setter = main_bind_group.0.setter.clone();

    let device = &device.0;
    let queue = &queue.0;
    let pipelines = &pipelines.0;
    let bind_group_layouts = &bind_group_layouts.0;
    let linear_sampler = linear_sampler.0.clone();
    let uniform_buffer = uniform_buffer.0.clone();
    let ibl_textures = ibl_textures.clone();

    let textures_context = renderer_core::assets::textures::Context {
        device: device.clone(),
        queue: queue.clone(),
        http_client: super::DummyHttpClient::default(),
        bind_group_layouts: bind_group_layouts.clone(),
        pipelines: pipelines.clone(),
        settings: texture_settings.clone(),
    };

    spawn(async move {
        let diffuse_fut = renderer_core::assets::textures::load_ktx2_cubemap(
            textures_context.clone(),
            &new_ibl_textures.diffuse_cubemap,
        );

        let specular_fut = renderer_core::assets::textures::load_ktx2_cubemap(
            textures_context.clone(),
            &new_ibl_textures.specular_cubemap,
        );

        match futures::future::join(diffuse_fut, specular_fut).await {
            (Ok(diffuse_cubemap), Ok(specular_cubemap)) => {
                ibl_textures.diffuse_cubemap.store(diffuse_cubemap);
                ibl_textures.specular_cubemap.store(specular_cubemap);

                main_bind_group_setter.set(create_main_bind_group(
                    &textures_context.device,
                    &ibl_textures,
                    &uniform_buffer,
                    &linear_sampler,
                    &textures_context.bind_group_layouts,
                ));
            }
            _ => {
                log::error!("Error file loading cubemaps");
            }
        }
    });
}

pub(crate) fn set_desktop_uniform_buffers(
    pipeline_options: Res<renderer_core::PipelineOptions>,
    queue: Res<Queue>,
    uniform_buffer: Res<UniformBuffer>,
    skybox_uniform_buffer: Res<SkyboxUniformBuffer>,
    surface_frame_view: Res<SurfaceFrameView>,
    camera: Res<Camera>,
) {
    let queue = &queue.0;

<<<<<<< HEAD
    use renderer_core::glam::{Mat4, Vec3, Vec4};

    #[cfg(feature = "webgl")]
    fn create_perspective_matrix(
        vertical_fov: f32,
        aspect_ratio: f32,
        z_near: f32,
        z_far: f32,
    ) -> Mat4 {
        let t = (vertical_fov / 2.0).tan();
        let sy = 1.0 / t;
        let sx = sy / aspect_ratio;
        let nmf = z_near - z_far;

        Mat4::from_cols(
            Vec4::new(sx, 0.0, 0.0, 0.0),
            Vec4::new(0.0, sy, 0.0, 0.0),
            Vec4::new(0.0, 0.0, z_far / nmf, -1.0),
            Vec4::new(0.0, 0.0, z_near * z_far / nmf, 0.0),
        )
    }

    #[cfg(not(feature = "webgl"))]
    fn create_perspective_matrix(
        vertical_fov: f32,
        aspect_ratio: f32,
        z_near: f32,
        z_far: f32,
    ) -> Mat4 {
        let t = (vertical_fov / 2.0).tan();
        let sy = 1.0 / t;
        let sx = sy / aspect_ratio;
        let nmf = z_near - z_far;

        Mat4::from_cols(
            Vec4::new(sx, 0.0, 0.0, 0.0),
            Vec4::new(0.0, -sy, 0.0, 0.0),
            Vec4::new(0.0, 0.0, z_far / nmf, -1.0),
            Vec4::new(0.0, 0.0, z_near * z_far / nmf, 0.0),
        )
    }

    let perspective_matrix = create_perspective_matrix(
=======
    use renderer_core::glam::Mat4;

    let perspective_matrix = Mat4::perspective_rh(
>>>>>>> 89cb6a7d
        59.0_f32.to_radians(),
        surface_frame_view.width as f32 / surface_frame_view.height as f32,
        0.01,
        1000.0,
    );

    let projection_view = perspective_matrix * camera.view_matrix();

    let uniforms = renderer_core::shared_structs::Uniforms {
        left_projection_view: projection_view.into(),
        right_projection_view: projection_view.into(),
        left_eye_position: camera.position,
        right_eye_position: camera.position,
        flip_viewport: false as u32,
        inline_tonemapping: pipeline_options.inline_tonemapping as u32,
        inline_srgb: false as u32,
    };

    queue.write_buffer(
        &uniform_buffer.0,
        0,
        renderer_core::bytemuck::bytes_of(&uniforms.as_std140()),
    );

    let skybox_uniforms = shared_structs::SkyboxUniforms {
        left_projection_inverse: projection_view.inverse().into(),
        right_projection_inverse: projection_view.inverse().into(),
        left_view_inverse: camera.rotation.into(),
        right_view_inverse: camera.rotation.into(),
    };

    queue.write_buffer(
        &skybox_uniform_buffer.0,
        0,
        bytemuck::bytes_of(&skybox_uniforms.as_std140()),
    );
}

#[cfg(feature = "webgl")]
pub(crate) fn update_uniform_buffers(
    pose: NonSend<web_sys::XrViewerPose>,
    pipeline_options: Res<renderer_core::PipelineOptions>,
    queue: Res<Queue>,
    uniform_buffer: Res<UniformBuffer>,
    skybox_uniform_buffer: Res<SkyboxUniformBuffer>,
) {
    let queue = &queue.0;

    use renderer_core::glam::Mat4;

    let parse_matrix = |vec| Mat4::from_cols_array(&<[f32; 16]>::try_from(vec).unwrap());

    let views = pose.views();

    let mut views_iter = views.iter();

    let left_view: web_sys::XrView = views_iter.next().unwrap().into();

    let left_proj = parse_matrix(left_view.projection_matrix());
    let left_inv = parse_matrix(left_view.transform().matrix()).inverse();

    let left_projection_view: renderer_core::shared_structs::FlatMat4 =
        (left_proj * left_inv).into();

    let left_instance = renderer_core::Instance::from_transform(left_view.transform(), 0.0);

    let (right_projection_view, right_proj, right_instance) = if let Some(right_view) =
        views_iter.next()
    {
        let right_view: web_sys::XrView = right_view.into();

        let right_proj = parse_matrix(right_view.projection_matrix());
        let right_inv = parse_matrix(right_view.transform().matrix()).inverse();

        let right_projection_view: renderer_core::shared_structs::FlatMat4 =
            (right_proj * right_inv).into();

        let right_instance = renderer_core::Instance::from_transform(right_view.transform(), 0.0);

        (right_projection_view, right_proj, right_instance)
    } else {
        Default::default()
    };

    let uniforms = renderer_core::shared_structs::Uniforms {
        left_projection_view,
        right_projection_view,
        left_eye_position: left_instance.position,
        right_eye_position: right_instance.position,
        flip_viewport: pipeline_options.flip_viewport as u32,
        inline_tonemapping: pipeline_options.inline_tonemapping as u32,
        inline_srgb: true as u32,
    };

    queue.write_buffer(
        &uniform_buffer.0,
        0,
        renderer_core::bytemuck::bytes_of(&uniforms.as_std140()),
    );

    let skybox_uniforms = shared_structs::SkyboxUniforms {
        left_projection_inverse: left_proj.inverse().into(),
        right_projection_inverse: right_proj.inverse().into(),
        left_view_inverse: left_instance.rotation.into(),
        right_view_inverse: right_instance.rotation.into(),
    };

    queue.write_buffer(
        &skybox_uniform_buffer.0,
        0,
        bytemuck::bytes_of(&skybox_uniforms.as_std140()),
    );
}

pub(crate) fn start_loading_models(
    query: Query<(Entity, &ModelUrl), Added<ModelUrl>>,
    device: Res<Device>,
    queue: Res<Queue>,
    pipelines: Res<Pipelines>,
    bind_group_layouts: Res<BindGroupLayouts>,
    (index_buffer, vertex_buffers): (Res<IndexBuffer>, Res<VertexBuffers>),
    texture_settings: Res<textures::Settings>,
    mut model_urls: ResMut<ModelUrls>,
    mut commands: Commands,
) {
    let device = &device.0;
    let queue = &queue.0;

    query.for_each(|(entity, url)| {
        let url = url.0.clone();
        let vertex_buffers = vertex_buffers.0.clone();
        let index_buffer = index_buffer.0.clone();
        let texture_settings = texture_settings.clone();

        let model_setter = Setter(Default::default());

        commands
            .entity(entity)
            .insert(PendingModel(model_setter.clone()));

        // Insert a link back from the url to the entity for lookups.
        model_urls.0.insert(url.clone(), entity);

        spawn({
            let device = device.clone();
            let queue = queue.clone();
            let bind_group_layouts = bind_group_layouts.0.clone();
            let pipelines = pipelines.0.clone();

            async move {
                let result = renderer_core::assets::models::Model::load(
                    &renderer_core::assets::models::Context {
                        device,
                        queue,
                        bind_group_layouts,
                        http_client: super::DummyHttpClient::default(),
                        index_buffer,
                        vertex_buffers,
                        pipelines,
                        texture_settings: texture_settings.clone(),
                    },
                    &url,
                )
                .await;

                match result {
                    Err(error) => {
                        log::error!(
                            "Got an error while trying to load a model from '{}': {}",
                            url,
                            error
                        );
                    }
                    Ok(model) => {
                        model_setter.set(model);
                    }
                }
            }
        });
    })
}

pub(crate) fn finish_loading_models(query: Query<(Entity, &PendingModel)>, mut commands: Commands) {
    query.for_each(|(entity, pending_model)| {
        if let Some(mut lock) = pending_model.0 .0.try_lock() {
            if let Some(loaded_model) = lock.take() {
                commands.entity(entity).insert(Model(loaded_model));
            }
        }
    })
}<|MERGE_RESOLUTION|>--- conflicted
+++ resolved
@@ -339,8 +339,7 @@
 ) {
     let queue = &queue.0;
 
-<<<<<<< HEAD
-    use renderer_core::glam::{Mat4, Vec3, Vec4};
+    use renderer_core::glam::{Mat4, Vec4};
 
     #[cfg(feature = "webgl")]
     fn create_perspective_matrix(
@@ -383,11 +382,6 @@
     }
 
     let perspective_matrix = create_perspective_matrix(
-=======
-    use renderer_core::glam::Mat4;
-
-    let perspective_matrix = Mat4::perspective_rh(
->>>>>>> 89cb6a7d
         59.0_f32.to_radians(),
         surface_frame_view.width as f32 / surface_frame_view.height as f32,
         0.01,
