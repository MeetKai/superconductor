--- conflicted
+++ resolved
@@ -357,7 +357,7 @@
         pipeline_options: renderer_core::PipelineOptions {
             multiview: None,
             inline_tonemapping: true,
-            framebuffer_format: surface.get_preferred_format(&adapter).unwrap(),
+            framebuffer_format: surface.get_supported_formats(&adapter)[0],
             // wgpu handles this for us.
             flip_viewport: false,
         },
@@ -399,13 +399,7 @@
 
             let config = wgpu::SurfaceConfiguration {
                 usage: wgpu::TextureUsages::RENDER_ATTACHMENT,
-<<<<<<< HEAD
                 format: framebuffer_format,
-=======
-                format: initialised_state
-                    .surface
-                    .get_supported_formats(&initialised_state.adapter)[0],
->>>>>>> 89cb6a7d
                 width: size.width,
                 height: size.height,
                 present_mode: wgpu::PresentMode::Fifo,
